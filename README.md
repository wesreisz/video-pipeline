```mermaid
flowchart TD
    A["User"] -- Uploads file --> B["Amazon S3"]
<<<<<<< HEAD

    B -- Triggers --> L1[Transcription]
    subgraph L1["Transcription"]
         D["Transcription Module"]
         E["AWS Transcribe Service"]
         D -- Uses --> E
    end
    D -- Writes transcription back to --> B

    B -- Notifies --> L2[Chucking]
    subgraph L2["Chucking"]
         J["Text Extraction Module"]
    end
    J -- Loads text chunks into --> G["SQS Queue"]

    G -- Invokes --> EM[Embedding]
    subgraph EM["Embedding"]
         H["Embedding Module"]
         I["Pinecone Vector DB"]
         H -- Stores embeddings in --> I
    end

    LLM["LLM"] -- Accesses --> I

    A@{ shape: sm-circ}
    style H fill:#f9f,stroke:#333,stroke-width:2px,stroke-dasharray: 5 5
    style I fill:#f9f,stroke:#333,stroke-width:2px,stroke-dasharray: 5 5
    style A color:#000000
```

# Video Pipeline

A serverless audio/video processing pipeline designed to automate transcription and semantic chunking of media content. This pipeline is part of the InfoQ Certified Architect in Emerging Technologies (ICAET) certification at QCon London.
=======

    B -- Triggers --> L1[Transcription]
    subgraph L1["Transcription"]
         D["Transcription Module"]
         E["AWS Transcribe Service"]
         D -- Uses --> E
    end
    D -- Writes transcription back to --> B
>>>>>>> 841739f6

    B -- Notifies --> L2[Chunking]
    subgraph L2["Chunking"]
         J["Text Extraction Module"]
         J -- Loads text chunks into --> G["SQS Queue"]
    end

<<<<<<< HEAD
This project implements a modern serverless architecture for processing audio and video files, featuring:

- Automatic transcription of audio/video files using AWS Transcribe
- Semantic chunking of transcriptions for improved content organization
- Event-driven architecture using EventBridge and Step Functions
- Infrastructure as Code using Terraform
- Comprehensive testing suite including unit, integration, and end-to-end tests
=======
    G -- Invokes in development --> EM[Embedding]
    subgraph EM["Embedding"]
         H["Text Embedding Module"]
    end

    H -- Uses --> O["OpenAI Embedding Service"]
>>>>>>> 841739f6

    style A color:#000000

<<<<<<< HEAD
The video processing pipeline leverages AWS services in a serverless architecture pattern:

### Core Components

1. **Storage Layer**
   - S3 buckets for input media files
   - Separate buckets for transcription and chunking outputs
   - Secure and scalable storage with versioning

2. **Event Processing**
   - CloudTrail for capturing S3 object creation events
   - EventBridge for event routing and management
   - Step Functions for workflow orchestration

3. **Processing Modules**
   - Transcribe Module: Handles audio/video transcription
   - Chunking Module: Processes transcriptions into semantic chunks
   - Lambda functions for serverless execution

### Workflow Diagram

The above Mermaid diagram illustrates the complete workflow from file upload to final processing.
=======
```

# Video Pipeline

A serverless audio/video processing pipeline designed to automate transcription and semantic chunking of media content. This pipeline is part of the InfoQ Certified Architect in Emerging Technologies (ICAET) certification at QCon London.

## Project Overview

This project implements a modern serverless architecture for processing audio and video files, featuring:

- Automatic transcription of audio/video files using AWS Transcribe
- Semantic chunking of transcriptions for improved content organization
- Event-driven architecture using EventBridge and Step Functions
- Infrastructure as Code using Terraform
- Comprehensive testing suite including unit, integration, and end-to-end tests

## Architecture

The video processing pipeline implements an event-driven serverless architecture on AWS:

### Core Components

1. **Storage Layer**
   - S3 buckets for input media files and processed outputs
   - Versioning enabled for data integrity
   - Encryption at rest for security compliance

2. **Event Processing**
   - EventBridge for standardized event routing (using EventBridge format)
   - Step Functions for workflow orchestration
   - SQS queues for reliable message processing
>>>>>>> 841739f6

3. **Processing Modules**
   - Transcribe Module: Handles audio/video transcription
   - Chunking Module: Processes transcriptions into semantic chunks
   - Embedding Module: Creates embeddings using OpenAI
   - Lambda functions for serverless execution

<<<<<<< HEAD
```
video-pipeline/
├── infra/                  # Infrastructure as Code
│   ├── bootstrap/         # Initial setup resources
│   ├── environments/      # Environment configurations
│   ├── modules/          # Reusable Terraform modules
│   └── build/            # Build artifacts
│
├── modules/               # Service Implementations
│   ├── transcribe-module/ # Audio/video transcription service
│   └── chunking-module/   # Semantic chunking service
│
├── tests/                 # Test Suite
│   ├── unit/             # Unit tests
│   ├── integration/      # Integration tests
│   └── e2e/              # End-to-end tests
│
├── samples/              # Sample media files
├── events/              # Sample event payloads
├── specs/               # API specifications
└── .vscode/            # VS Code configurations
=======
### Event Flow

1. File upload triggers an S3 event
2. EventBridge routes the event to appropriate services
3. Step Functions orchestrate the processing workflow
4. Results are stored back in S3

## Project Structure

```
video-pipeline/
├── infra/                 # Infrastructure as Code
│   ├── environments/      # Environment-specific configs (dev, prod)
│   │   ├── dev/
│   │   └── prod/
│   └── modules/           # Reusable Terraform modules
│
├── modules/               # Service Implementations
│   ├── transcribe-module/ # Audio/video transcription
│   ├── chunking-module/   # Semantic chunking
│   └── embedding-module/  # Vector embeddings
│
├── tests/                 # Test Suite
│   ├── unit/              # Unit tests
│   ├── integration/       # Integration tests
│   └── e2e/               # End-to-end tests
└── samples/               # Sample media files
>>>>>>> 841739f6
```

## Prerequisites

- AWS Account with appropriate permissions
- AWS CLI configured with credentials
- Python 3.9 or higher
<<<<<<< HEAD
- Terraform 1.0 or higher
- Docker (for local testing)
- Make (optional, for build scripts)
=======
- Terraform ≥ 5.91.0
- Docker (for local testing)
- Make (optional, for build scripts)

>>>>>>> 841739f6

## Getting Started

### Local Development Setup

1. Clone and setup the repository:
   ```bash
   git clone <repository-url>
   cd video-pipeline
   python -m venv .venv
   source .venv/bin/activate  # On Windows: .venv\Scripts\activate
   pip install -r requirements.txt
   pip install -r dev-requirements.txt
   ```

2. Configure AWS credentials:
   ```bash
   aws configure
<<<<<<< HEAD
   # Follow prompts to input your AWS credentials
=======
>>>>>>> 841739f6
   ```

### Deployment

1. Build the modules:
   ```bash
<<<<<<< HEAD
   # Clean and create build directory
   rm -rf ./infra/build
   mkdir -p ./infra/build
   
   # Package Lambda functions
   zip -r ./infra/build/transcribe-module.zip ./modules/transcribe-module
   zip -r ./infra/build/chunking-module.zip ./modules/chunking-module
=======
   rm -rf ./infra/build
   mkdir -p ./infra/build
   zip -r ./infra/build/transcribe-module.zip ./modules/transcribe-module
   zip -r ./infra/build/chunking-module.zip ./modules/chunking-module
   zip -r ./infra/build/embedding-module.zip ./modules/embedding-module
>>>>>>> 841739f6
   ```

2. Deploy infrastructure:
   ```bash
   cd infra/environments/dev
   terraform init
<<<<<<< HEAD
=======
   terraform fmt
   terraform validate
>>>>>>> 841739f6
   terraform plan -out=tfplan
   terraform apply tfplan
   ```

<<<<<<< HEAD
3. Verify deployment:
   ```bash
   terraform output
   aws stepfunctions list-state-machines
   ```

## Testing

### Running Tests

1. Unit Tests:
   ```bash
   python -m pytest tests/unit -v
   ```

2. Integration Tests:
   ```bash
   python -m pytest tests/integration -v
   ```

3. End-to-End Tests:
   ```bash
   cd tests/e2e
   ./run_e2e_test.sh --cleanup
   ```

### Test Options

- `--cleanup`: Remove test artifacts after completion
- `--file PATH`: Use custom sample file
- `--timeout SECONDS`: Custom timeout (default: 300s)
- `--input-bucket BUCKET`: Specify input bucket
- `--output-bucket BUCKET`: Specify output bucket
=======
## Testing

### Running Tests

1. Unit Tests:
   ```bash
   python -m pytest tests/unit -v
   ```

2. Integration Tests:
   ```bash
   python -m pytest tests/integration -v
   ```

3. End-to-End Tests:
   ```bash
   cd tests/e2e
   ./run_e2e_test.sh
   ```

### E2E Test Options

```bash
./run_e2e_test.sh [OPTIONS]

Options:
  --input-bucket BUCKET   Specify input S3 bucket
  --output-bucket BUCKET  Specify output S3 bucket
  --file FILE            Path to sample audio/video file
  --timeout SECONDS      Maximum wait time (default: 300s)
  --cleanup             Remove test artifacts after completion
  --venv PATH           Path to Python virtual environment
```
>>>>>>> 841739f6

## Contributing

1. Fork the repository
2. Create a feature branch (`git checkout -b feature/amazing-feature`)
<<<<<<< HEAD
3. Commit changes (`git commit -m 'Add amazing feature'`)
4. Push to branch (`git push origin feature/amazing-feature`)
5. Open a Pull Request
=======
3. Follow coding standards and write tests
4. Commit changes (`git commit -m 'Add amazing feature'`)
5. Push to branch (`git push origin feature/amazing-feature`)
6. Open a Pull Request
>>>>>>> 841739f6

## License

This project is licensed under the Apache License 2.0 - see the [LICENSE](LICENSE) file for details.

## Contact

Wesley Reisz<|MERGE_RESOLUTION|>--- conflicted
+++ resolved
@@ -1,7 +1,6 @@
 ```mermaid
 flowchart TD
     A["User"] -- Uploads file --> B["Amazon S3"]
-<<<<<<< HEAD
 
     B -- Triggers --> L1[Transcription]
     subgraph L1["Transcription"]
@@ -11,90 +10,21 @@
     end
     D -- Writes transcription back to --> B
 
-    B -- Notifies --> L2[Chucking]
-    subgraph L2["Chucking"]
-         J["Text Extraction Module"]
-    end
-    J -- Loads text chunks into --> G["SQS Queue"]
-
-    G -- Invokes --> EM[Embedding]
-    subgraph EM["Embedding"]
-         H["Embedding Module"]
-         I["Pinecone Vector DB"]
-         H -- Stores embeddings in --> I
-    end
-
-    LLM["LLM"] -- Accesses --> I
-
-    A@{ shape: sm-circ}
-    style H fill:#f9f,stroke:#333,stroke-width:2px,stroke-dasharray: 5 5
-    style I fill:#f9f,stroke:#333,stroke-width:2px,stroke-dasharray: 5 5
-    style A color:#000000
-```
-
-# Video Pipeline
-
-A serverless audio/video processing pipeline designed to automate transcription and semantic chunking of media content. This pipeline is part of the InfoQ Certified Architect in Emerging Technologies (ICAET) certification at QCon London.
-=======
-
-    B -- Triggers --> L1[Transcription]
-    subgraph L1["Transcription"]
-         D["Transcription Module"]
-         E["AWS Transcribe Service"]
-         D -- Uses --> E
-    end
-    D -- Writes transcription back to --> B
->>>>>>> 841739f6
-
     B -- Notifies --> L2[Chunking]
     subgraph L2["Chunking"]
          J["Text Extraction Module"]
          J -- Loads text chunks into --> G["SQS Queue"]
     end
 
-<<<<<<< HEAD
-This project implements a modern serverless architecture for processing audio and video files, featuring:
-
-- Automatic transcription of audio/video files using AWS Transcribe
-- Semantic chunking of transcriptions for improved content organization
-- Event-driven architecture using EventBridge and Step Functions
-- Infrastructure as Code using Terraform
-- Comprehensive testing suite including unit, integration, and end-to-end tests
-=======
     G -- Invokes in development --> EM[Embedding]
     subgraph EM["Embedding"]
          H["Text Embedding Module"]
     end
 
     H -- Uses --> O["OpenAI Embedding Service"]
->>>>>>> 841739f6
 
     style A color:#000000
 
-<<<<<<< HEAD
-The video processing pipeline leverages AWS services in a serverless architecture pattern:
-
-### Core Components
-
-1. **Storage Layer**
-   - S3 buckets for input media files
-   - Separate buckets for transcription and chunking outputs
-   - Secure and scalable storage with versioning
-
-2. **Event Processing**
-   - CloudTrail for capturing S3 object creation events
-   - EventBridge for event routing and management
-   - Step Functions for workflow orchestration
-
-3. **Processing Modules**
-   - Transcribe Module: Handles audio/video transcription
-   - Chunking Module: Processes transcriptions into semantic chunks
-   - Lambda functions for serverless execution
-
-### Workflow Diagram
-
-The above Mermaid diagram illustrates the complete workflow from file upload to final processing.
-=======
 ```
 
 # Video Pipeline
@@ -126,7 +56,6 @@
    - EventBridge for standardized event routing (using EventBridge format)
    - Step Functions for workflow orchestration
    - SQS queues for reliable message processing
->>>>>>> 841739f6
 
 3. **Processing Modules**
    - Transcribe Module: Handles audio/video transcription
@@ -134,29 +63,6 @@
    - Embedding Module: Creates embeddings using OpenAI
    - Lambda functions for serverless execution
 
-<<<<<<< HEAD
-```
-video-pipeline/
-├── infra/                  # Infrastructure as Code
-│   ├── bootstrap/         # Initial setup resources
-│   ├── environments/      # Environment configurations
-│   ├── modules/          # Reusable Terraform modules
-│   └── build/            # Build artifacts
-│
-├── modules/               # Service Implementations
-│   ├── transcribe-module/ # Audio/video transcription service
-│   └── chunking-module/   # Semantic chunking service
-│
-├── tests/                 # Test Suite
-│   ├── unit/             # Unit tests
-│   ├── integration/      # Integration tests
-│   └── e2e/              # End-to-end tests
-│
-├── samples/              # Sample media files
-├── events/              # Sample event payloads
-├── specs/               # API specifications
-└── .vscode/            # VS Code configurations
-=======
 ### Event Flow
 
 1. File upload triggers an S3 event
@@ -184,7 +90,6 @@
 │   ├── integration/       # Integration tests
 │   └── e2e/               # End-to-end tests
 └── samples/               # Sample media files
->>>>>>> 841739f6
 ```
 
 ## Prerequisites
@@ -192,16 +97,10 @@
 - AWS Account with appropriate permissions
 - AWS CLI configured with credentials
 - Python 3.9 or higher
-<<<<<<< HEAD
-- Terraform 1.0 or higher
-- Docker (for local testing)
-- Make (optional, for build scripts)
-=======
 - Terraform ≥ 5.91.0
 - Docker (for local testing)
 - Make (optional, for build scripts)
 
->>>>>>> 841739f6
 
 ## Getting Started
 
@@ -220,81 +119,29 @@
 2. Configure AWS credentials:
    ```bash
    aws configure
-<<<<<<< HEAD
-   # Follow prompts to input your AWS credentials
-=======
->>>>>>> 841739f6
    ```
 
 ### Deployment
 
 1. Build the modules:
    ```bash
-<<<<<<< HEAD
-   # Clean and create build directory
-   rm -rf ./infra/build
-   mkdir -p ./infra/build
-   
-   # Package Lambda functions
-   zip -r ./infra/build/transcribe-module.zip ./modules/transcribe-module
-   zip -r ./infra/build/chunking-module.zip ./modules/chunking-module
-=======
    rm -rf ./infra/build
    mkdir -p ./infra/build
    zip -r ./infra/build/transcribe-module.zip ./modules/transcribe-module
    zip -r ./infra/build/chunking-module.zip ./modules/chunking-module
    zip -r ./infra/build/embedding-module.zip ./modules/embedding-module
->>>>>>> 841739f6
    ```
 
 2. Deploy infrastructure:
    ```bash
    cd infra/environments/dev
    terraform init
-<<<<<<< HEAD
-=======
    terraform fmt
    terraform validate
->>>>>>> 841739f6
    terraform plan -out=tfplan
    terraform apply tfplan
    ```
 
-<<<<<<< HEAD
-3. Verify deployment:
-   ```bash
-   terraform output
-   aws stepfunctions list-state-machines
-   ```
-
-## Testing
-
-### Running Tests
-
-1. Unit Tests:
-   ```bash
-   python -m pytest tests/unit -v
-   ```
-
-2. Integration Tests:
-   ```bash
-   python -m pytest tests/integration -v
-   ```
-
-3. End-to-End Tests:
-   ```bash
-   cd tests/e2e
-   ./run_e2e_test.sh --cleanup
-   ```
-
-### Test Options
-
-- `--cleanup`: Remove test artifacts after completion
-- `--file PATH`: Use custom sample file
-- `--timeout SECONDS`: Custom timeout (default: 300s)
-- `--input-bucket BUCKET`: Specify input bucket
-- `--output-bucket BUCKET`: Specify output bucket
-=======
 ## Testing
 
 ### Running Tests
@@ -328,22 +175,15 @@
   --cleanup             Remove test artifacts after completion
   --venv PATH           Path to Python virtual environment
 ```
->>>>>>> 841739f6
 
 ## Contributing
 
 1. Fork the repository
 2. Create a feature branch (`git checkout -b feature/amazing-feature`)
-<<<<<<< HEAD
-3. Commit changes (`git commit -m 'Add amazing feature'`)
-4. Push to branch (`git push origin feature/amazing-feature`)
-5. Open a Pull Request
-=======
 3. Follow coding standards and write tests
 4. Commit changes (`git commit -m 'Add amazing feature'`)
 5. Push to branch (`git push origin feature/amazing-feature`)
 6. Open a Pull Request
->>>>>>> 841739f6
 
 ## License
 
